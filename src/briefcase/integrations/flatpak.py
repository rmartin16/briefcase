import subprocess

from briefcase.exceptions import BriefcaseCommandError
from briefcase.integrations.base import Tool, ToolCache


class Flatpak(Tool):
    name = "flatpak"
    full_name = "Flatpak"

    DEFAULT_REPO_ALIAS = "flathub"
    DEFAULT_REPO_URL = "https://flathub.org/repo/flathub.flatpakrepo"

    DEFAULT_RUNTIME = "org.freedesktop.Platform"
    DEFAULT_RUNTIME_VERSION = "21.08"
    DEFAULT_SDK = "org.freedesktop.Sdk"

    def __init__(self, tools: ToolCache):
        self.tools = tools

    @classmethod
    def verify(cls, tools: ToolCache):
        """Verify that the Flatpak toolchain is available.

        :param tools: ToolCache of available tools
        :returns: A wrapper for the Flatpak tools.
        """
        # short circuit since already verified and available
        if hasattr(tools, "flatpak"):
            return tools.flatpak

        flatpak = Flatpak(tools=tools)
        try:
            output = tools.subprocess.check_output(["flatpak", "--version"]).strip("\n")
            parts = output.split(" ")
            try:
                if parts[0] == "Flatpak":
                    version = parts[1].split(".")
                    if int(version[0]) < 1:
                        raise BriefcaseCommandError(
                            "Briefcase requires Flatpak 1.0 or later."
                        )
                else:
                    raise ValueError(f"Unexpected tool name {parts[0]}")
            except (ValueError, IndexError):
                tools.logger.warning(
                    """\
*************************************************************************
** WARNING: Unable to determine the version of Flatpak                 **
*************************************************************************

    Briefcase will proceed, assuming everything is OK. If you
    experience problems, this is almost certainly the cause of those
    problems.

    Please report this as a bug at:

      https://github.com/beeware/briefcase/issues/new

    In your report, please including the output from running:

      flatpak --version

    from the command prompt.

*************************************************************************
"""
                )

        except FileNotFoundError as e:
            raise BriefcaseCommandError(
                """\
Briefcase requires the Flatpak toolchain, but it does not appear to be installed.

Instructions for installing the Flatpak toolchain can be found at:

    https://flatpak.org/setup/

You must install both flatpak and flatpak-builder.
"""
            ) from e
        except subprocess.CalledProcessError as e:
            raise BriefcaseCommandError("Unable to invoke flatpak.") from e

        try:
            output = tools.subprocess.check_output(
                ["flatpak-builder", "--version"]
            ).strip("\n")

            parts = output.split(" ")
            try:
                if parts[0] == "flatpak-builder":
                    version = parts[1].split(".")
                    if int(version[0]) < 1:
                        raise BriefcaseCommandError(
                            "Briefcase requires flatpak-builder 1.0 or later."
                        )
                else:
                    raise ValueError(f"Unexpected tool name {parts[0]}")
            except (ValueError, IndexError):
                tools.logger.warning(
                    """\
*************************************************************************
** WARNING: Unable to determine the version of flatpak-builder         **
*************************************************************************

    Briefcase will proceed, assuming everything is OK. If you
    experience problems, this is almost certainly the cause of those
    problems.

    Please report this as a bug at:

      https://github.com/beeware/briefcase/issues/new

    In your report, please including the output from running:

      flatpak-builder --version

    from the command prompt.

*************************************************************************
"""
                )

        except FileNotFoundError as e:
            raise BriefcaseCommandError(
                """\
Briefcase requires the full Flatpak development toolchain, but flatpak-builder
does not appear to be installed.

Instructions for installing the Flatpak toolchain can be found at:

    https://flatpak.org/setup/

You must install both flatpak and flatpak-builder.
"""
            ) from e
        except subprocess.CalledProcessError as e:
            raise BriefcaseCommandError("Unable to invoke flatpak-builder.") from e

        tools.flatpak = flatpak
        return flatpak

    def verify_repo(self, repo_alias, url):
        """Verify that the Flatpak repository has been registered.

        :param repo_alias: The alias to use when registering the repo.
        :param url: The URL of the Flatpak repo.
        """
        try:
            self.tools.subprocess.run(
                [
                    "flatpak",
                    "remote-add",
                    "--user",
                    "--if-not-exists",
                    repo_alias,
                    url,
                ],
                check=True,
            )
        except subprocess.CalledProcessError as e:
            raise BriefcaseCommandError(
                f"Unable to add Flatpak repo {url} with alias {repo_alias}."
            ) from e

    def verify_runtime(self, repo_alias, runtime, runtime_version, sdk):
        """Verify that a specific Flatpak runtime and SDK are available.

        :param repo_alias: The alias of the repo where the runtime and SDK are
            stored.
        :param runtime: The identifier of the Flatpak runtime
        :param runtime_version: The version of the Flatpak runtime
        :param sdk: The Flatpak SDK
        """
        try:
            self.tools.subprocess.run(
                [
                    "flatpak",
                    "install",
                    "--assumeyes",
                    "--user",
                    repo_alias,
                    f"{runtime}/{self.tools.host_arch}/{runtime_version}",
                    f"{sdk}/{self.tools.host_arch}/{runtime_version}",
                ],
                check=True,
                # flatpak install uses many animations that cannot be disabled
                stream_output=False,
            )
        except subprocess.CalledProcessError as e:
            raise BriefcaseCommandError(
                f"Unable to install Flatpak runtime {runtime}/{self.tools.host_arch}/{runtime_version} "
                f"and SDK {sdk}/{self.tools.host_arch}/{runtime_version} from repo {repo_alias}."
            ) from e

    def build(self, bundle, app_name, path):
        """Build a Flatpak manifest.

        On success, the app is installed into the user's local Flatpak install,
        and a shell script is created that can be used to start the app. The
        shell file isn't really needed to start the app, but it serves as a
        marker for a successful build that Briefcase can use.

        :param bundle: The bundle identifier for the app being built.
        :param app_name: The app name.
        :param path: The path to the folder containing the app's Flatpak
            manifest file.
        """
        try:
            self.tools.subprocess.run(
                [
                    "flatpak-builder",
                    "--force-clean",
                    # Archive into a local repository
                    "--repo",
                    "repo",
                    # Install the app into the user space
                    "--install",
                    "--user",
                    "build",
                    "manifest.yml",
                ],
                check=True,
                cwd=path,
            )

            # Create a marker file to indicate a build has completed.
            # For bonus points, the marker file also is executable
            # and is an alias for the command that would actually start
            # the flatpak.
            bin_path = path / f"{bundle}.{app_name}"
            with bin_path.open("w", encoding="utf-8") as f:
                f.write(
                    f"""\
#!/bin/sh
# echo To run this flatpak, run:
flatpak run {bundle}.{app_name}
"""
                )
                self.tools.os.chmod(bin_path, 0o755)
        except subprocess.CalledProcessError as e:
            raise BriefcaseCommandError(f"Error while building app {app_name}.") from e

<<<<<<< HEAD
    def run(self, bundle, app_name, main_module=None):
        """Run a Flatpak.

        :param bundle: The bundle identifier for the app being built.
        :param app_name: The app name.
        :param main_module: (Optional) The main module to run. Only required if you
            want to override the default main module for the app.
        """
        try:
            if main_module:
                # Set a BRIEFCASE_MAIN_MODULE environment variable
                # to override the module at startup
                kwargs = {
                    "env": {
                        "BRIEFCASE_MAIN_MODULE": main_module,
                    }
                }
            else:
                kwargs = {}

            self.tools.subprocess.run(
                [
                    "flatpak",
                    "run",
                    f"{bundle}.{app_name}",
                ],
                check=True,
                **kwargs,
            )
        except subprocess.CalledProcessError as e:
            raise BriefcaseCommandError(f"Unable to start app {app_name}.") from e
=======
    def run(self, bundle, app_name):
        """Run a Flatpak in a way that allows for log streaming.

        :param bundle: The bundle identifier for the app being built.
        :param app_name: The app name.
        :returns: A Popen object for the running app.
        """
        return self.tools.subprocess.Popen(
            [
                "flatpak",
                "run",
                f"{bundle}.{app_name}",
            ],
            stdout=subprocess.PIPE,
            stderr=subprocess.STDOUT,
            bufsize=1,
        )
>>>>>>> 9d510544

    def bundle(self, repo_url, bundle, app_name, version, build_path, output_path):
        """Bundle a Flatpak for distribution.

        Generates a standalone .flatpak file that can be installed into another user's
        Flatpak repository.

        :param repo_url: The URL of the repository that contains the runtime
            used by the app.
        :param bundle: The bundle identifier for the app being built.
        :param app_name: The app name.
        :param version: The version of the app being built.
        :param build_path: The path where the flatpak was built. This path will
            contain the repo where the built flatpak was exported.
        :param output_path: The path of the output file to create as an export.
        """
        try:
            self.tools.subprocess.run(
                [
                    "flatpak",
                    "build-bundle",
                    # Set the repo where the runtime can be found
                    "--runtime-repo",
                    repo_url,
                    # Sign the export
                    # "--gpg-sign", "..."
                    "repo",
                    output_path,
                    f"{bundle}.{app_name}",
                    version,
                ],
                check=True,
                cwd=build_path,
            )
        except subprocess.CalledProcessError as e:
            raise BriefcaseCommandError(
                f"Unable to build a Flatpak bundle for app {app_name}."
            ) from e<|MERGE_RESOLUTION|>--- conflicted
+++ resolved
@@ -242,46 +242,26 @@
         except subprocess.CalledProcessError as e:
             raise BriefcaseCommandError(f"Error while building app {app_name}.") from e
 
-<<<<<<< HEAD
     def run(self, bundle, app_name, main_module=None):
-        """Run a Flatpak.
+        """Run a Flatpak in a way that allows for log streaming.
 
         :param bundle: The bundle identifier for the app being built.
         :param app_name: The app name.
         :param main_module: (Optional) The main module to run. Only required if you
             want to override the default main module for the app.
-        """
-        try:
-            if main_module:
-                # Set a BRIEFCASE_MAIN_MODULE environment variable
-                # to override the module at startup
-                kwargs = {
-                    "env": {
-                        "BRIEFCASE_MAIN_MODULE": main_module,
-                    }
+        :returns: A Popen object for the running app.
+        """
+        if main_module:
+            # Set a BRIEFCASE_MAIN_MODULE environment variable
+            # to override the module at startup
+            kwargs = {
+                "env": {
+                    "BRIEFCASE_MAIN_MODULE": main_module,
                 }
-            else:
-                kwargs = {}
-
-            self.tools.subprocess.run(
-                [
-                    "flatpak",
-                    "run",
-                    f"{bundle}.{app_name}",
-                ],
-                check=True,
-                **kwargs,
-            )
-        except subprocess.CalledProcessError as e:
-            raise BriefcaseCommandError(f"Unable to start app {app_name}.") from e
-=======
-    def run(self, bundle, app_name):
-        """Run a Flatpak in a way that allows for log streaming.
-
-        :param bundle: The bundle identifier for the app being built.
-        :param app_name: The app name.
-        :returns: A Popen object for the running app.
-        """
+            }
+        else:
+            kwargs = {}
+
         return self.tools.subprocess.Popen(
             [
                 "flatpak",
@@ -291,8 +271,8 @@
             stdout=subprocess.PIPE,
             stderr=subprocess.STDOUT,
             bufsize=1,
+            **kwargs,
         )
->>>>>>> 9d510544
 
     def bundle(self, repo_url, bundle, app_name, version, build_path, output_path):
         """Bundle a Flatpak for distribution.
