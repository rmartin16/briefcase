--- conflicted
+++ resolved
@@ -1,8 +1,4 @@
-<<<<<<< HEAD
 import os
-import subprocess
-=======
->>>>>>> eea908ce
 import tempfile
 from pathlib import Path
 
@@ -71,35 +67,6 @@
 class macOSAppRunCommand(macOSRunMixin, macOSAppMixin, RunCommand):
     description = "Run a macOS app."
 
-<<<<<<< HEAD
-    def run_app(self, app: BaseConfig, **kwargs):
-        """
-        Start the application.
-
-        :param app: The config object for the app
-        :param base_path: The path to the project directory.
-        """
-        print()
-        print('[{app.app_name}] Starting app...'.format(
-            app=app
-        ))
-        try:
-            print()
-            self.subprocess.run(
-                [
-                    'open',
-                    os.fsdecode(self.binary_path(app)),
-                ],
-                check=True,
-            )
-        except subprocess.CalledProcessError:
-            print()
-            raise BriefcaseCommandError(
-                "Unable to start app {app.app_name}.".format(app=app)
-            )
-
-=======
->>>>>>> eea908ce
 
 class macOSAppPackageCommand(macOSPackageMixin, macOSAppMixin, PackageCommand):
     description = "Package a macOS app for distribution."
