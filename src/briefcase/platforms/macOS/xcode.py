--- conflicted
+++ resolved
@@ -1,4 +1,3 @@
-import os
 import subprocess
 
 from briefcase.commands import (
@@ -11,12 +10,8 @@
 )
 from briefcase.config import BaseConfig
 from briefcase.exceptions import BriefcaseCommandError
-<<<<<<< HEAD
-=======
 from briefcase.platforms.macOS import macOSMixin, macOSRunMixin, macOSPackageMixin
->>>>>>> eea908ce
 from briefcase.integrations.xcode import verify_xcode_install
-from briefcase.platforms.macOS import macOSMixin, macOSPackageMixin
 
 
 class macOSXcodeMixin(macOSMixin):
@@ -116,29 +111,6 @@
 class macOSXcodeRunCommand(macOSRunMixin, macOSXcodeMixin, RunCommand):
     description = "Run a macOS app."
 
-<<<<<<< HEAD
-    def run_app(self, app: BaseConfig, **kwargs):
-        """
-        Start the application.
-
-        :param app: The config object for the app
-        :param base_path: The path to the project directory.
-        """
-        print()
-        print('[{app.app_name}] Starting app...'.format(
-            app=app
-        ))
-        try:
-            print()
-            self.subprocess.run(['open', os.fsdecode(self.binary_path(app))], check=True)
-        except subprocess.CalledProcessError:
-            print()
-            raise BriefcaseCommandError(
-                "Unable to start app {app.app_name}.".format(app=app)
-            )
-
-=======
->>>>>>> eea908ce
 
 class macOSXcodePackageCommand(macOSPackageMixin, macOSXcodeMixin, PackageCommand):
     description = "Package a macOS app for distribution."
