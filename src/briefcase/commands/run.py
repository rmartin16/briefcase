--- conflicted
+++ resolved
@@ -2,12 +2,8 @@
 
 import re
 import subprocess
-<<<<<<< HEAD
 import time
-=======
->>>>>>> 71699da4
 from abc import abstractmethod
-from contextlib import suppress
 
 from briefcase.config import AppConfig
 from briefcase.exceptions import BriefcaseCommandError, BriefcaseTestSuiteFailure
@@ -85,24 +81,13 @@
             if self.exit_filter:
                 self.returncode = self.exit_filter(tail)
                 if self.returncode is not None:
-<<<<<<< HEAD
                     try:
                         print(f"[{time.time()}] waiting on app to exit")
                         self.log_popen.wait(timeout=3)
                     except subprocess.TimeoutExpired:
                         print(f"[{time.time()}] gave up waiting for app to quit")
+
                     print(f"[{time.time()}] moving on after app exit")
-
-=======
-                    # This returncode is captured from output from the app and does not
-                    # necessarily mean the app has already exited. However, once
-                    # StopStreaming is raised, the output streamer sends a signal to
-                    # the app to exit immediately and that may result in the app
-                    # exiting with a non-zero returncode. Therefore, wait for the app
-                    # to close normally before raising StopStreaming.
-                    with suppress(subprocess.TimeoutExpired):
-                        self.log_popen.wait(timeout=3)
->>>>>>> 71699da4
                     raise StopStreaming()
 
         # Return the display line
@@ -212,10 +197,7 @@
             else:
                 # If we're monitoring an actual app (not just a log stream),
                 # and the app didn't exit cleanly, surface the error to the user.
-<<<<<<< HEAD
                 self.logger.error(f"{popen.returncode=}")
-=======
->>>>>>> 71699da4
                 if popen.poll() != 0:
                     raise BriefcaseCommandError(f"Problem running app {app.app_name}.")
 
