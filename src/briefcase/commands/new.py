--- conflicted
+++ resolved
@@ -515,22 +515,15 @@
         super().verify_tools()
         git.verify_git_is_installed(tools=self.tools)
 
-<<<<<<< HEAD
-    def __call__(self, template: Optional[str] = None, **options):
-        # Confirm host compatibility, and that all required tools are available.
-        # There are no apps, so finalize() will be a no op on app configurations.
-        self.finalize()
-=======
     def __call__(
         self,
         template: Optional[str] = None,
         template_branch: Optional[str] = None,
         **options,
     ):
-        # Confirm host compatibility and all required tools are available
-        self.verify_host()
-        self.verify_tools()
->>>>>>> e83d32e5
+        # Confirm host compatibility, and that all required tools are available.
+        # There are no apps, so finalize() will be a no op on app configurations.
+        self.finalize()
 
         return self.new_app(
             template=template, template_branch=template_branch, **options
