import inspect
from unittest import mock

import pytest
from git import exc as git_exceptions

<<<<<<< HEAD
from briefcase.config import AppConfig
from briefcase.console import rich_console
=======
from briefcase.console import Printer
>>>>>>> 76f3e326

# Stop Rich from inserting line breaks in to long lines of text.
# Rich does this to prevent individual words being split between
# two lines in the terminal...however, these additional line breaks
# cause some tests to fail unexpectedly.
Printer.console.soft_wrap = True


@pytest.fixture
def mock_git():
    git = mock.MagicMock()
    git.exc = git_exceptions

    return git


def monkeypatched_print(*arg, **kwargs):
    """Raise an error for calls to print."""
    frame = inspect.currentframe().f_back
    module = inspect.getmodule(frame.f_code)

    # Disallow any use of a bare print() in the briefcase codebase
    if (
        module.__name__.startswith("briefcase.")
        and module.__name__ != "briefcase.console"
    ):
        pytest.fail(
            "print() should not be invoked directly. Use Log or Console for printing."
        )


@pytest.fixture(autouse=True)
def no_print(monkeypatch):
    """Replace builtin print function for ALL tests."""
    monkeypatch.setattr("builtins.print", monkeypatched_print)


@pytest.fixture
def first_app_config():
    return AppConfig(
        app_name="first",
        bundle="com.example",
        version="0.0.1",
        description="The first simple app",
        sources=["src/first"],
    )


@pytest.fixture
def first_app_unbuilt(first_app_config, tmp_path):
    # The same fixture as first_app_config,
    # but ensures that the bundle for the app exists
    (tmp_path / "tester").mkdir(parents=True, exist_ok=True)
    with (tmp_path / "tester" / "first.dummy").open("w") as f:
        f.write("first.bundle")

    return first_app_config


@pytest.fixture
def first_app(first_app_unbuilt, tmp_path):
    # The same fixture as first_app_config,
    # but ensures that the binary for the app exists
    with (tmp_path / "tester" / "first.dummy.bin").open("w") as f:
        f.write("first.exe")

    return first_app_unbuilt<|MERGE_RESOLUTION|>--- conflicted
+++ resolved
@@ -4,12 +4,8 @@
 import pytest
 from git import exc as git_exceptions
 
-<<<<<<< HEAD
 from briefcase.config import AppConfig
-from briefcase.console import rich_console
-=======
 from briefcase.console import Printer
->>>>>>> 76f3e326
 
 # Stop Rich from inserting line breaks in to long lines of text.
 # Rich does this to prevent individual words being split between
