import sys
from unittest.mock import MagicMock, call

import pytest

from briefcase.console import Console, Log
from briefcase.integrations.subprocess import Subprocess
from briefcase.platforms.iOS.xcode import iOSXcodeUpdateCommand


@pytest.fixture
def update_command(tmp_path):
    return iOSXcodeUpdateCommand(
        logger=Log(),
        console=Console(),
        base_path=tmp_path / "base_path",
        data_path=tmp_path / "briefcase",
    )


def test_extra_pip_args(update_command, first_app_generated, tmp_path):
    """Extra iOS-specific args are included in calls to pip during update."""
    # Hard code the current architecture for testing. We only install simulator
    # requirements for the current platform.
    update_command.tools.host_arch = "wonky"

    first_app_generated.requires = ["something==1.2.3", "other>=2.3.4"]

    update_command.tools[first_app_generated].app_context = MagicMock(
        spec_set=Subprocess
    )

    update_command.install_app_requirements(first_app_generated, test_mode=False)

<<<<<<< HEAD
    bundle_path = tmp_path / "base_path" / "build" / "first-app" / "ios" / "xcode"
    assert update_command.tools[first_app_generated].app_context.run.mock_calls == [
        call(
            [
                sys.executable,
                "-u",
                "-m",
                "pip",
                "install",
                "--disable-pip-version-check",
                "--no-python-version-warning",
                "--upgrade",
                "--no-user",
                f"--target={bundle_path / 'app_packages.iphoneos'}",
                "--prefer-binary",
                "--extra-index-url",
                "https://pypi.anaconda.org/beeware/simple",
                "something==1.2.3",
                "other>=2.3.4",
            ],
            check=True,
            env={
                "PYTHONPATH": str(
                    tmp_path
                    / "base_path"
                    / "build"
                    / "first-app"
                    / "ios"
                    / "xcode"
                    / "support"
                    / "platform-site"
                    / "iphoneos.arm64"
                )
            },
        ),
        call(
            [
                sys.executable,
                "-u",
                "-m",
                "pip",
                "install",
                "--disable-pip-version-check",
                "--no-python-version-warning",
                "--upgrade",
                "--no-user",
                f"--target={bundle_path / 'app_packages.iphonesimulator'}",
                "--prefer-binary",
                "--extra-index-url",
                "https://pypi.anaconda.org/beeware/simple",
                "something==1.2.3",
                "other>=2.3.4",
            ],
            check=True,
            env={
                "PYTHONPATH": str(
                    tmp_path
                    / "base_path"
                    / "build"
                    / "first-app"
                    / "ios"
                    / "xcode"
                    / "support"
                    / "platform-site"
                    / "iphonesimulator.wonky"
                )
            },
        ),
    ]
=======
    update_command.tools[first_app_generated].app_context.run.assert_called_once_with(
        [
            sys.executable,
            "-u",
            "-X",
            "utf8",
            "-m",
            "pip",
            "install",
            "--disable-pip-version-check",
            "--no-python-version-warning",
            "--upgrade",
            "--no-user",
            f"--target={tmp_path / 'base_path' / 'build' / 'first-app' / 'ios' / 'xcode' / 'app_packages'}",
            "--prefer-binary",
            "--extra-index-url",
            "https://pypi.anaconda.org/beeware/simple",
            "something==1.2.3",
            "other>=2.3.4",
        ],
        check=True,
        encoding="UTF-8",
        env={
            "PYTHONPATH": str(
                tmp_path
                / "base_path"
                / "build"
                / "first-app"
                / "ios"
                / "xcode"
                / "support"
                / "platform-site"
            )
        },
    )
>>>>>>> ca0f4039
<|MERGE_RESOLUTION|>--- conflicted
+++ resolved
@@ -32,13 +32,14 @@
 
     update_command.install_app_requirements(first_app_generated, test_mode=False)
 
-<<<<<<< HEAD
     bundle_path = tmp_path / "base_path" / "build" / "first-app" / "ios" / "xcode"
     assert update_command.tools[first_app_generated].app_context.run.mock_calls == [
         call(
             [
                 sys.executable,
                 "-u",
+                "-X",
+                "utf8",
                 "-m",
                 "pip",
                 "install",
@@ -54,6 +55,7 @@
                 "other>=2.3.4",
             ],
             check=True,
+            encoding="UTF-8",
             env={
                 "PYTHONPATH": str(
                     tmp_path
@@ -72,6 +74,8 @@
             [
                 sys.executable,
                 "-u",
+                "-X",
+                "utf8",
                 "-m",
                 "pip",
                 "install",
@@ -87,6 +91,7 @@
                 "other>=2.3.4",
             ],
             check=True,
+            encoding="UTF-8",
             env={
                 "PYTHONPATH": str(
                     tmp_path
@@ -101,41 +106,4 @@
                 )
             },
         ),
-    ]
-=======
-    update_command.tools[first_app_generated].app_context.run.assert_called_once_with(
-        [
-            sys.executable,
-            "-u",
-            "-X",
-            "utf8",
-            "-m",
-            "pip",
-            "install",
-            "--disable-pip-version-check",
-            "--no-python-version-warning",
-            "--upgrade",
-            "--no-user",
-            f"--target={tmp_path / 'base_path' / 'build' / 'first-app' / 'ios' / 'xcode' / 'app_packages'}",
-            "--prefer-binary",
-            "--extra-index-url",
-            "https://pypi.anaconda.org/beeware/simple",
-            "something==1.2.3",
-            "other>=2.3.4",
-        ],
-        check=True,
-        encoding="UTF-8",
-        env={
-            "PYTHONPATH": str(
-                tmp_path
-                / "base_path"
-                / "build"
-                / "first-app"
-                / "ios"
-                / "xcode"
-                / "support"
-                / "platform-site"
-            )
-        },
-    )
->>>>>>> ca0f4039
+    ]