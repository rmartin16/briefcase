import os
import subprocess
import sys
from unittest import mock

import pytest

from briefcase.console import Console, Log
from briefcase.exceptions import (
    BriefcaseCommandError,
    NetworkFailure,
    UnsupportedHostError,
)
from briefcase.integrations.docker import DockerAppContext
from briefcase.integrations.linuxdeploy import LinuxDeploy
from briefcase.platforms.linux.appimage import LinuxAppImageBuildCommand


@pytest.fixture
def first_app(first_app_config, tmp_path):
    """A fixture for the first app, rolled out on disk."""
    # Make it look like the template has been generated
    app_dir = (
        tmp_path
        / "base_path"
        / "build"
        / "first-app"
        / "linux"
        / "appimage"
        / "First App.AppDir"
    )
    (app_dir / "usr" / "app" / "support").mkdir(parents=True, exist_ok=True)
    (app_dir / "usr" / "app_packages" / "firstlib").mkdir(parents=True, exist_ok=True)
    (app_dir / "usr" / "app_packages" / "secondlib").mkdir(parents=True, exist_ok=True)

    # Create some .so files
    (app_dir / "usr" / "app" / "support" / "support.so").touch()
    (app_dir / "usr" / "app_packages" / "firstlib" / "first.so").touch()
    (app_dir / "usr" / "app_packages" / "secondlib" / "second_a.so").touch()
    (app_dir / "usr" / "app_packages" / "secondlib" / "second_b.so").touch()

    return first_app_config


@pytest.fixture
def build_command(tmp_path, first_app_config):
    command = LinuxAppImageBuildCommand(
        logger=Log(),
        console=Console(),
        base_path=tmp_path / "base_path",
        data_path=tmp_path / "briefcase",
        apps={"first": first_app_config},
    )
    command.tools.host_os = "Linux"
    command.tools.host_arch = "wonky"
    command.use_docker = False
    command._path_index = {
        first_app_config: {
            "app_path": "First App.AppDir/usr/app",
            "app_packages_path": "First App.AppDir/usr/app_packages",
        }
    }

    # Reset `os` mock without `spec` so tests can run on Windows where os.getuid doesn't exist.
    command.tools.os = mock.MagicMock()
    # Mock user and group IDs for docker image
    command.tools.os.environ = mock.MagicMock()
    command.tools.os.environ.__getitem__.return_value = (
        "/usr/local/bin:/usr/bin:/path/to/somewhere"
    )
    command.tools.os.environ.copy.return_value = {
        "PATH": "/usr/local/bin:/usr/bin:/path/to/somewhere"
    }

    # mock user and group IDs for docker build
    command.tools.os.getuid.return_value = 1000
    command.tools.os.getgid.return_value = 1001

    # Store the underlying subprocess instance
    command._subprocess = mock.MagicMock(spec_set=subprocess)
    command.tools.subprocess._subprocess = command._subprocess

    # mock `echo $PATH` check_output call
    command.tools.subprocess._subprocess.check_output.return_value = (
        "/usr/local/bin:/usr/bin:/path/to/somewhere"
    )

    # Short circuit the process streamer
    wait_bar_streamer = mock.MagicMock()
    wait_bar_streamer.stdout.readline.return_value = ""
    wait_bar_streamer.poll.return_value = 0
    command.tools.subprocess._subprocess.Popen.return_value.__enter__.return_value = (
        wait_bar_streamer
    )

    command.tools.linuxdeploy = LinuxDeploy(command.tools)
    return command


def test_verify_tools_wrong_platform(build_command):
    """If we're not on Linux, the build fails."""

    build_command.tools.host_os = "TestOS"
    build_command.build_app = mock.MagicMock()
    build_command.tools.download.file = mock.MagicMock()

    # Try to invoke the build
    with pytest.raises(UnsupportedHostError):
        build_command()

    # The download was not attempted
    assert build_command.tools.download.file.call_count == 0

    # But it failed, so the file won't be made executable...
    assert build_command.tools.os.chmod.call_count == 0

    # and no build will be attempted
    assert build_command.build_app.call_count == 0


def test_verify_tools_download_failure(build_command):
    """If the build tools can't be retrieved, the build fails."""
    # Remove linuxdeploy tool so download is attempted
    delattr(build_command.tools, "linuxdeploy")

    build_command.build_app = mock.MagicMock()
    build_command.tools.download.file = mock.MagicMock(
        side_effect=NetworkFailure("mock")
    )

    # Try to invoke the build
    with pytest.raises(BriefcaseCommandError):
        build_command()

    # The download was attempted
    build_command.tools.download.file.assert_called_with(
        url="https://github.com/linuxdeploy/linuxdeploy/releases/download/continuous/linuxdeploy-wonky.AppImage",
        download_path=build_command.tools.base_path,
        role="linuxdeploy",
    )

    # But it failed, so the file won't be made executable...
    assert build_command.tools.os.chmod.call_count == 0

    # and no build will be attempted
    assert build_command.build_app.call_count == 0


def test_build_appimage(build_command, first_app, tmp_path):
    """A Linux app can be packaged as an AppImage."""

    build_command.verify_app_tools(first_app)
    build_command.build_app(first_app)

    # linuxdeploy was invoked
    app_dir = (
        tmp_path
        / "base_path"
        / "build"
        / "first-app"
        / "linux"
        / "appimage"
        / "First App.AppDir"
    )
    build_command._subprocess.Popen.assert_called_with(
        [
            os.fsdecode(
                tmp_path / "briefcase" / "tools" / "linuxdeploy-wonky.AppImage"
            ),
            "--appdir",
            os.fsdecode(app_dir),
            "--desktop-file",
            os.fsdecode(app_dir / "com.example.first-app.desktop"),
            "--output",
            "appimage",
            "--deploy-deps-only",
            os.fsdecode(app_dir / "usr" / "app" / "support"),
            "--deploy-deps-only",
            os.fsdecode(app_dir / "usr" / "app_packages" / "firstlib"),
            "--deploy-deps-only",
            os.fsdecode(app_dir / "usr" / "app_packages" / "secondlib"),
        ],
        env={
            "PATH": "/usr/local/bin:/usr/bin:/path/to/somewhere",
            "VERSION": "0.0.1",
            "DISABLE_COPYRIGHT_FILES_DEPLOYMENT": "1",
            "APPIMAGE_EXTRACT_AND_RUN": "1",
            "ARCH": "wonky",
        },
        cwd=os.fsdecode(
            tmp_path / "base_path" / "build" / "first-app" / "linux" / "appimage"
        ),
        text=True,
        encoding=mock.ANY,
        stdout=subprocess.PIPE,
        stderr=subprocess.STDOUT,
        bufsize=1,
    )
    # Binary is marked executable
    build_command.tools.os.chmod.assert_called_with(
        tmp_path
        / "base_path"
        / "build"
        / "first-app"
        / "linux"
        / "appimage"
        / "First_App-0.0.1-wonky.AppImage",
        0o755,
    )


@pytest.mark.skipif(
    sys.platform == "win32",
    reason="Windows paths can't be passed to linuxdeploy",
)
def test_build_appimage_with_plugin(build_command, first_app, tmp_path):
    """A Linux app can be packaged as an AppImage with a plugin."""
    # Mock the existence of some plugins
    gtk_plugin_path = (
        tmp_path
        / "briefcase"
        / "tools"
        / "linuxdeploy_plugins"
        / "gtk"
        / "linuxdeploy-plugin-gtk.sh"
    )
    gtk_plugin_path.parent.mkdir(parents=True)
    gtk_plugin_path.touch()

    local_file_plugin_path = tmp_path / "local" / "linuxdeploy-plugin-something.sh"
    local_file_plugin_path.parent.mkdir(parents=True)
    local_file_plugin_path.touch()

    # Configure the app to use the plugins
    first_app.linuxdeploy_plugins = [
        "DEPLOY_GTK_VERSION=3 gtk",
        os.fsdecode(local_file_plugin_path),
    ]

    # Build the app
    build_command.verify_app_tools(first_app)
    build_command.build_app(first_app)

    # linuxdeploy was invoked
    app_dir = (
        tmp_path
        / "base_path"
        / "build"
        / "first-app"
        / "linux"
        / "appimage"
        / "First App.AppDir"
    )
    build_command._subprocess.Popen.assert_called_with(
        [
            os.fsdecode(
                tmp_path / "briefcase" / "tools" / "linuxdeploy-wonky.AppImage"
            ),
            "--appdir",
            os.fsdecode(app_dir),
            "--desktop-file",
            os.fsdecode(app_dir / "com.example.first-app.desktop"),
            "--output",
            "appimage",
            "--deploy-deps-only",
            os.fsdecode(app_dir / "usr" / "app" / "support"),
            "--deploy-deps-only",
            os.fsdecode(app_dir / "usr" / "app_packages" / "firstlib"),
            "--deploy-deps-only",
            os.fsdecode(app_dir / "usr" / "app_packages" / "secondlib"),
            "--plugin",
            "gtk",
            "--plugin",
            "something",
        ],
        env={
            "PATH": f"{gtk_plugin_path.parent}:{app_dir.parent}:/usr/local/bin:/usr/bin:/path/to/somewhere",
            "DEPLOY_GTK_VERSION": "3",
            "VERSION": "0.0.1",
            "DISABLE_COPYRIGHT_FILES_DEPLOYMENT": "1",
            "APPIMAGE_EXTRACT_AND_RUN": "1",
            "ARCH": "wonky",
        },
        cwd=os.fsdecode(
            tmp_path / "base_path" / "build" / "first-app" / "linux" / "appimage"
        ),
        text=True,
        encoding=mock.ANY,
        stdout=subprocess.PIPE,
        stderr=subprocess.STDOUT,
        bufsize=1,
    )
    # Local plugin marked executable
    build_command.tools.os.chmod.assert_any_call(
        tmp_path
        / "base_path"
        / "build"
        / "first-app"
        / "linux"
        / "appimage"
        / "linuxdeploy-plugin-something.sh",
        0o755,
    )
    # Binary is marked executable
    build_command.tools.os.chmod.assert_called_with(
        tmp_path
        / "base_path"
        / "build"
        / "first-app"
        / "linux"
        / "appimage"
        / "First_App-0.0.1-wonky.AppImage",
        0o755,
    )


def test_build_failure(build_command, first_app, tmp_path):
    """If linuxdeploy fails, the build is stopped."""
    # Mock a failure in the build
    build_command._subprocess.Popen.side_effect = subprocess.CalledProcessError(
        cmd=["linuxdeploy-x86_64.AppImage", "..."],
        returncode=1,
    )

    # Invoking the build will raise an error.
    build_command.verify_app_tools(first_app)
    with pytest.raises(BriefcaseCommandError):
        build_command.build_app(first_app)

    # linuxdeploy was invoked
    app_dir = (
        tmp_path
        / "base_path"
        / "build"
        / "first-app"
        / "linux"
        / "appimage"
        / "First App.AppDir"
    )
    build_command._subprocess.Popen.assert_called_with(
        [
            os.fsdecode(
                tmp_path / "briefcase" / "tools" / "linuxdeploy-wonky.AppImage"
            ),
            "--appdir",
            os.fsdecode(app_dir),
            "--desktop-file",
            os.fsdecode(app_dir / "com.example.first-app.desktop"),
            "--output",
            "appimage",
            "--deploy-deps-only",
            os.fsdecode(app_dir / "usr" / "app" / "support"),
            "--deploy-deps-only",
            os.fsdecode(app_dir / "usr" / "app_packages" / "firstlib"),
            "--deploy-deps-only",
            os.fsdecode(app_dir / "usr" / "app_packages" / "secondlib"),
        ],
        env={
            "PATH": "/usr/local/bin:/usr/bin:/path/to/somewhere",
            "VERSION": "0.0.1",
            "DISABLE_COPYRIGHT_FILES_DEPLOYMENT": "1",
            "APPIMAGE_EXTRACT_AND_RUN": "1",
            "ARCH": "wonky",
        },
        cwd=os.fsdecode(
            tmp_path / "base_path" / "build" / "first-app" / "linux" / "appimage"
        ),
        text=True,
        encoding=mock.ANY,
        stdout=subprocess.PIPE,
        stderr=subprocess.STDOUT,
        bufsize=1,
    )

    # chmod isn't invoked if the binary wasn't created.
    assert build_command.tools.os.chmod.call_count == 0


@pytest.mark.skipif(
    sys.platform == "win32", reason="Windows paths aren't converted in Docker context"
)
def test_build_appimage_in_docker(build_command, first_app, tmp_path, monkeypatch):
    """A Linux app can be packaged as an AppImage in a docker container."""

    # Enable docker, and move to a non-Linux OS.
    build_command.tools.host_os = "TestOS"
    build_command.use_docker = True

    # Provide Docker app context
    build_command.tools[first_app].app_context = DockerAppContext(
        tools=build_command.tools,
        app=first_app,
    )
    build_command.tools[first_app].app_context.prepare(
        image_tag=f"briefcase/com.example.first-app:py3.{sys.version_info.minor}",
        dockerfile_path=tmp_path
        / "base_path"
        / "build"
        / "first-app"
        / "linux"
        / "appimage"
        / "Dockerfile",
        app_base_path=tmp_path / "base_path",
        host_bundle_path=tmp_path
        / "base_path"
        / "build"
        / "first-app"
        / "linux"
        / "appimage",
        host_data_path=tmp_path / "briefcase",
        python_version=f"3.{sys.version_info.minor}",
    )

    build_command.build_app(first_app)

    # linuxdeploy was invoked inside Docker
    build_command._subprocess.Popen.assert_called_with(
        [
            "docker",
            "run",
            "--rm",
            "--volume",
            f"{tmp_path / 'base_path' / 'build' / 'first-app' / 'linux' / 'appimage'}:/app:z",
            "--volume",
            f"{build_command.data_path}:/home/brutus/.cache/briefcase:z",
            "--env",
            "VERSION=0.0.1",
            "--env",
            "DISABLE_COPYRIGHT_FILES_DEPLOYMENT=1",
            "--env",
            "APPIMAGE_EXTRACT_AND_RUN=1",
            "--env",
            "ARCH=wonky",
            "--workdir",
            "/app",
            f"briefcase/com.example.first-app:py3.{sys.version_info.minor}",
            "/home/brutus/.cache/briefcase/tools/linuxdeploy-wonky.AppImage",
            "--appdir",
            "/app/First App.AppDir",
            "--desktop-file",
            "/app/First App.AppDir/com.example.first-app.desktop",
            "--output",
            "appimage",
            "--deploy-deps-only",
            "/app/First App.AppDir/usr/app/support",
            "--deploy-deps-only",
            "/app/First App.AppDir/usr/app_packages/firstlib",
            "--deploy-deps-only",
            "/app/First App.AppDir/usr/app_packages/secondlib",
        ],
<<<<<<< HEAD
=======
        cwd=os.fsdecode(
            tmp_path / "base_path" / "build" / "first-app" / "linux" / "appimage"
        ),
>>>>>>> 49399931
        text=True,
        encoding=mock.ANY,
        stdout=subprocess.PIPE,
        stderr=subprocess.STDOUT,
        bufsize=1,
    )
    # Binary is marked executable
    build_command.tools.os.chmod.assert_called_with(
        tmp_path
        / "base_path"
        / "build"
        / "first-app"
        / "linux"
        / "appimage"
        / "First_App-0.0.1-wonky.AppImage",
        0o755,
    )


@pytest.mark.skipif(
    sys.platform == "win32", reason="Windows paths aren't converted in Docker context"
)
def test_build_appimage_with_plugins_in_docker(build_command, first_app, tmp_path):
    """A Linux app can be packaged as an AppImage with plugins in a Docker container."""
    # Mock the existence of some plugins
    gtk_plugin_path = (
        tmp_path
        / "briefcase"
        / "tools"
        / "linuxdeploy_plugins"
        / "gtk"
        / "linuxdeploy-plugin-gtk.sh"
    )
    gtk_plugin_path.parent.mkdir(parents=True)
    gtk_plugin_path.touch()

    local_file_plugin_path = tmp_path / "local" / "linuxdeploy-plugin-something.sh"
    local_file_plugin_path.parent.mkdir(parents=True)
    local_file_plugin_path.touch()

    # Configure the app to use the plugins
    first_app.linuxdeploy_plugins = [
        "DEPLOY_GTK_VERSION=3 gtk",
        os.fsdecode(local_file_plugin_path),
    ]

    build_command._subprocess.check_output.return_value = "/docker/bin:/docker/sbin"

    # Enable docker, and move to a non-Linux OS.
    build_command.tools.host_os = "TestOS"
    build_command.use_docker = True

    # Provide Docker app context
    build_command.tools[first_app].app_context = DockerAppContext(
        tools=build_command.tools,
        app=first_app,
    )
    build_command.tools[first_app].app_context.prepare(
        image_tag=f"briefcase/com.example.first-app:py3.{sys.version_info.minor}",
        dockerfile_path=tmp_path
        / "base_path"
        / "build"
        / "first-app"
        / "linux"
        / "appimage"
        / "Dockerfile",
        app_base_path=tmp_path / "base_path",
        host_bundle_path=tmp_path
        / "base_path"
        / "build"
        / "first-app"
        / "linux"
        / "appimage",
        host_data_path=tmp_path / "briefcase",
        python_version=f"3.{sys.version_info.minor}",
    )

    build_command.build_app(first_app)

    # linuxdeploy was invoked inside Docker
    build_command._subprocess.Popen.assert_called_with(
        [
            "docker",
            "run",
            "--rm",
            "--volume",
            f"{tmp_path / 'base_path' / 'build' / 'first-app' / 'linux' / 'appimage'}:/app:z",
            "--volume",
            f"{build_command.data_path}:/home/brutus/.cache/briefcase:z",
            "--env",
            "DEPLOY_GTK_VERSION=3",
            "--env",
            (
                "PATH=/home/brutus/.cache/briefcase/tools/linuxdeploy_plugins/gtk"
                ":/app:/docker/bin:/docker/sbin"
            ),
            "--env",
            "VERSION=0.0.1",
            "--env",
            "DISABLE_COPYRIGHT_FILES_DEPLOYMENT=1",
            "--env",
            "APPIMAGE_EXTRACT_AND_RUN=1",
            "--env",
            "ARCH=wonky",
            "--workdir",
            "/app",
            f"briefcase/com.example.first-app:py3.{sys.version_info.minor}",
            "/home/brutus/.cache/briefcase/tools/linuxdeploy-wonky.AppImage",
            "--appdir",
            "/app/First App.AppDir",
            "--desktop-file",
            "/app/First App.AppDir/com.example.first-app.desktop",
            "--output",
            "appimage",
            "--deploy-deps-only",
            "/app/First App.AppDir/usr/app/support",
            "--deploy-deps-only",
            "/app/First App.AppDir/usr/app_packages/firstlib",
            "--deploy-deps-only",
            "/app/First App.AppDir/usr/app_packages/secondlib",
            "--plugin",
            "gtk",
            "--plugin",
            "something",
        ],
<<<<<<< HEAD
=======
        cwd=os.fsdecode(
            tmp_path / "base_path" / "build" / "first-app" / "linux" / "appimage"
        ),
>>>>>>> 49399931
        text=True,
        encoding=mock.ANY,
        stdout=subprocess.PIPE,
        stderr=subprocess.STDOUT,
        bufsize=1,
    )
    # Local plugin marked executable
    build_command.tools.os.chmod.assert_any_call(
        tmp_path
        / "base_path"
        / "build"
        / "first-app"
        / "linux"
        / "appimage"
        / "linuxdeploy-plugin-something.sh",
        0o755,
    )
    # Binary is marked executable
    build_command.tools.os.chmod.assert_called_with(
        tmp_path
        / "base_path"
        / "build"
        / "first-app"
        / "linux"
        / "appimage"
        / "First_App-0.0.1-wonky.AppImage",
        0o755,
    )<|MERGE_RESOLUTION|>--- conflicted
+++ resolved
@@ -448,12 +448,6 @@
             "--deploy-deps-only",
             "/app/First App.AppDir/usr/app_packages/secondlib",
         ],
-<<<<<<< HEAD
-=======
-        cwd=os.fsdecode(
-            tmp_path / "base_path" / "build" / "first-app" / "linux" / "appimage"
-        ),
->>>>>>> 49399931
         text=True,
         encoding=mock.ANY,
         stdout=subprocess.PIPE,
@@ -579,12 +573,6 @@
             "--plugin",
             "something",
         ],
-<<<<<<< HEAD
-=======
-        cwd=os.fsdecode(
-            tmp_path / "base_path" / "build" / "first-app" / "linux" / "appimage"
-        ),
->>>>>>> 49399931
         text=True,
         encoding=mock.ANY,
         stdout=subprocess.PIPE,
