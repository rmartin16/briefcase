import os
import subprocess
from unittest import mock

import pytest

from briefcase.console import Console, Log
from briefcase.exceptions import BriefcaseCommandError
from briefcase.integrations.subprocess import Subprocess
from briefcase.platforms.linux.appimage import LinuxAppImageRunCommand


@pytest.fixture
def run_command(tmp_path):
    command = LinuxAppImageRunCommand(
        logger=Log(),
        console=Console(),
        base_path=tmp_path / "base_path",
        data_path=tmp_path / "briefcase",
    )
    command.tools.home_path = tmp_path / "home"

    # Set the host architecture for test purposes.
    command.tools.host_arch = "wonky"

    command.tools.subprocess = mock.MagicMock(spec_set=Subprocess)

    return command


def test_verify_linux(run_command):
    """A linux App can be started on linux."""
    run_command.use_docker = True
    run_command.tools.host_os = "Linux"

    # Mock the existence of Docker.
    run_command.tools.subprocess.check_output.return_value = (
        "Docker version 19.03.8, build afacb8b\n"
    )

    run_command.verify_tools()


def test_verify_non_linux(run_command):
    """A linux App cannot be started on linux, even if Docker is enabled."""
    run_command.use_docker = True
    run_command.tools.host_os = "WierdOS"

    # Mock the existence of Docker.
    run_command.tools.subprocess.check_output.return_value = (
        "Docker version 19.03.8, build afacb8b\n"
    )

    with pytest.raises(
        BriefcaseCommandError, match="AppImages can only be executed on Linux"
    ):
        run_command.verify_tools()


def test_run_app(run_command, first_app_config, tmp_path):
    """A linux App can be started."""
    # Set up the log streamer to return a known stream with a good return code
    log_popen = mock.MagicMock()
    log_popen.returncode = 0
    run_command.tools.subprocess.Popen.return_value = log_popen

    # Run the app
    run_command.run_app(first_app_config)

    # The process was started
    run_command.tools.subprocess.Popen.assert_called_with(
        [
            os.fsdecode(
                tmp_path / "base_path" / "linux" / "First_App-0.0.1-wonky.AppImage"
            )
        ],
        cwd=tmp_path / "home",
        stdout=subprocess.PIPE,
        stderr=subprocess.STDOUT,
        bufsize=1,
    )

    # The streamer was started
    run_command.tools.subprocess.stream_output.assert_called_once_with(
        "first-app",
        log_popen,
    )


def test_run_app_failed(run_command, first_app_config, tmp_path):
    """If there's a problem starting the app, an exception is raised."""
    run_command.tools.subprocess.Popen.side_effect = OSError

<<<<<<< HEAD
    command.run_app(first_app_config, test_mode=False)
=======
    with pytest.raises(BriefcaseCommandError):
        run_command.run_app(first_app_config)
>>>>>>> 9d510544

    # The run command was still invoked
    run_command.tools.subprocess.Popen.assert_called_with(
        [
            os.fsdecode(
                tmp_path / "base_path" / "linux" / "First_App-0.0.1-wonky.AppImage"
            )
        ],
        cwd=tmp_path / "home",
        stdout=subprocess.PIPE,
        stderr=subprocess.STDOUT,
        bufsize=1,
    )

    # No attempt to stream was made
    run_command.tools.subprocess.stream_output.assert_not_called()


def test_run_app_error(run_command, first_app_config, tmp_path):
    """A linux App that returns a nonzero return code raises an error."""
    # Set up the log streamer to return a known stream with a bad return code
    log_popen = mock.MagicMock()
    log_popen.returncode = 42
    run_command.tools.subprocess.Popen.return_value = log_popen

<<<<<<< HEAD
    with pytest.raises(BriefcaseCommandError):
        command.run_app(first_app_config, test_mode=False)
=======
    # Run the app
    with pytest.raises(
        BriefcaseCommandError,
        match=r"Problem running app first-app.",
    ):
        run_command.run_app(first_app_config)
>>>>>>> 9d510544

    # The process was started
    run_command.tools.subprocess.Popen.assert_called_with(
        [
            os.fsdecode(
                tmp_path / "base_path" / "linux" / "First_App-0.0.1-wonky.AppImage"
            )
        ],
        cwd=tmp_path / "home",
        stdout=subprocess.PIPE,
        stderr=subprocess.STDOUT,
        bufsize=1,
    )

    # The streamer was started
    run_command.tools.subprocess.stream_output.assert_called_once_with(
        "first-app",
        log_popen,
    )


def test_run_app_ctrl_c(run_command, first_app_config, tmp_path, capsys):
    """When CTRL-C is sent while the App is running, Briefcase exits
    normally."""
    # Set up the log streamer to return a known stream
    log_popen = mock.MagicMock()
    run_command.tools.subprocess.Popen.return_value = log_popen

    # Mock the effect of CTRL-C being hit while streaming
    run_command.tools.subprocess.stream_output.side_effect = KeyboardInterrupt

    # Invoke run_app (and KeyboardInterrupt does not surface)
<<<<<<< HEAD
    command.run_app(first_app_config, test_mode=False)
=======
    run_command.run_app(first_app_config)
>>>>>>> 9d510544

    # AppImage is run
    run_command.tools.subprocess.Popen.assert_called_with(
        [
            os.fsdecode(
                tmp_path / "base_path" / "linux" / "First_App-0.0.1-wonky.AppImage"
            )
        ],
        cwd=tmp_path / "home",
        stdout=subprocess.PIPE,
        stderr=subprocess.STDOUT,
        bufsize=1,
    )

    # An attempt was made to stream
    run_command.tools.subprocess.stream_output.assert_called_once_with(
        "first-app",
        log_popen,
    )

    # Shows the try block for KeyboardInterrupt was entered
    assert capsys.readouterr().out.endswith(
        "[first-app] Starting app...\n"
        "===========================================================================\n"
    )<|MERGE_RESOLUTION|>--- conflicted
+++ resolved
@@ -65,7 +65,7 @@
     run_command.tools.subprocess.Popen.return_value = log_popen
 
     # Run the app
-    run_command.run_app(first_app_config)
+    run_command.run_app(first_app_config, test_mode=False)
 
     # The process was started
     run_command.tools.subprocess.Popen.assert_called_with(
@@ -91,12 +91,8 @@
     """If there's a problem starting the app, an exception is raised."""
     run_command.tools.subprocess.Popen.side_effect = OSError
 
-<<<<<<< HEAD
-    command.run_app(first_app_config, test_mode=False)
-=======
     with pytest.raises(BriefcaseCommandError):
-        run_command.run_app(first_app_config)
->>>>>>> 9d510544
+        run_command.run_app(first_app_config, test_mode=False)
 
     # The run command was still invoked
     run_command.tools.subprocess.Popen.assert_called_with(
@@ -122,17 +118,12 @@
     log_popen.returncode = 42
     run_command.tools.subprocess.Popen.return_value = log_popen
 
-<<<<<<< HEAD
-    with pytest.raises(BriefcaseCommandError):
-        command.run_app(first_app_config, test_mode=False)
-=======
     # Run the app
     with pytest.raises(
         BriefcaseCommandError,
         match=r"Problem running app first-app.",
     ):
-        run_command.run_app(first_app_config)
->>>>>>> 9d510544
+        run_command.run_app(first_app_config, test_mode=False)
 
     # The process was started
     run_command.tools.subprocess.Popen.assert_called_with(
@@ -165,11 +156,7 @@
     run_command.tools.subprocess.stream_output.side_effect = KeyboardInterrupt
 
     # Invoke run_app (and KeyboardInterrupt does not surface)
-<<<<<<< HEAD
-    command.run_app(first_app_config, test_mode=False)
-=======
-    run_command.run_app(first_app_config)
->>>>>>> 9d510544
+    run_command.run_app(first_app_config, test_mode=False)
 
     # AppImage is run
     run_command.tools.subprocess.Popen.assert_called_with(
