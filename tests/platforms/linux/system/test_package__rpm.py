import shutil
import subprocess
import sys
import tarfile
from pathlib import Path
from unittest import mock

import pytest

from briefcase.console import Console, Log
from briefcase.exceptions import BriefcaseCommandError
from briefcase.platforms.linux import system
from briefcase.platforms.linux.system import LinuxSystemPackageCommand

from ....utils import create_file, create_tgz_file


@pytest.fixture
def package_command(first_app, tmp_path):
    command = LinuxSystemPackageCommand(
        logger=Log(),
        console=Console(),
        base_path=tmp_path / "base_path",
        data_path=tmp_path / "briefcase",
    )
    command.tools.home_path = tmp_path / "home"

    # Set the host architecture for test purposes.
    command.tools.host_arch = "wonky"

    # Mock the app context
    command.tools.app_tools[first_app].app_context = mock.MagicMock()

    # Mock shutil move and rmtree
    command.tools.shutil.move = mock.MagicMock()
    # Make the mock rmtree still remove content
    command.tools.shutil.rmtree = mock.MagicMock(side_effect=shutil.rmtree)

    # Mock the RPM tag, since "somevendor" won't identify as rpm.
    command.rpm_tag = mock.MagicMock(return_value="fcXX")
    return command


@pytest.fixture
def first_app_rpm(first_app, tmp_path):
    # Mock a Red Hat app
    first_app.python_version_tag = "3"
    first_app.target_vendor_base = "redhat"
    first_app.packaging_format = "rpm"
    first_app.glibc_version = "2.99"
    first_app.long_description = "Long description\nfor the app"

    # Mock the side effects of building the app
    usr_dir = (
        tmp_path
        / "base_path"
        / "build"
        / "first-app"
        / "somevendor"
        / "surprising"
        / "first-app-0.0.1"
        / "usr"
    )

    # Create the binary
    create_file(usr_dir / "bin" / "first-app", "binary")

    # Files in an app-named folder
    create_file(usr_dir / "share" / "doc" / "first-app" / "license", "license")
    create_file(usr_dir / "share" / "doc" / "first-app" / "UserManual", "manual")

    # A share file in an app-named folder
    create_file(usr_dir / "share" / "man" / "man1" / "first-app.1.gz", "man")

    return first_app


def test_verify_no_docker(monkeypatch, package_command, first_app_rpm):
    """If not using docker, existence of rpmbuild is verified"""
    # Mock not using docker
    package_command.target_image = None

    # Mock the path of rpmbuild
    rpmbuild = mock.MagicMock()
    rpmbuild.exists.return_value = True

    mock_Path = mock.MagicMock(return_value=rpmbuild)
    monkeypatch.setattr(system, "Path", mock_Path)

    # App tools can be verified
    package_command.verify_app_tools(first_app_rpm)

    # rpmbuild was inspected
    rpmbuild.exists.assert_called_once()


def test_verify_rpmbuild_missing(monkeypatch, package_command, first_app_rpm):
    """If rpmbuild isn't installed, an error is raised"""
    # Mock not using docker
    package_command.target_image = None

    # Mock the path of rpmbuild
    rpmbuild = mock.MagicMock()
    rpmbuild.exists.return_value = False

    mock_Path = mock.MagicMock(return_value=rpmbuild)
    monkeypatch.setattr(system, "Path", mock_Path)

    # Verifying app tools will raise an error
    with pytest.raises(
        BriefcaseCommandError,
        match=r"Can't find the rpm-build tools. Try running `sudo dnf install rpm-build`.",
    ):
        package_command.verify_app_tools(first_app_rpm)

    # rpmbuild was inspected
    rpmbuild.exists.assert_called_once()


def test_verify_docker(monkeypatch, package_command, first_app_rpm):
    """If using Docker, no tool checks are needed"""
    # Mock using docker
    package_command.target_image = "somevendor:surprising"

    # Mock the existence of a valid non-docker system Python
    # with the same major/minor as the current Python,
    # plus the existence of rpmbuild
    python3 = mock.MagicMock()
    python3.resolve.return_value = Path(
        f"/usr/bin/python{sys.version_info.major}.{sys.version_info.minor}"
    )

    rpmbuild = mock.MagicMock()
    rpmbuild.exists.return_value = False

    mock_Path = mock.MagicMock(side_effect=[python3, rpmbuild])
    monkeypatch.setattr(system, "Path", mock_Path)

    # App tools can be verified
    package_command.verify_app_tools(first_app_rpm)

    # rpmbuild was not inspected
    rpmbuild.exists.assert_not_called()


@pytest.mark.skipif(sys.platform == "win32", reason="Can't build RPMs on Windows")
def test_rpm_package(package_command, first_app_rpm, tmp_path):
    """A rpm app can be packaged."""
    bundle_path = (
        tmp_path / "base_path" / "build" / "first-app" / "somevendor" / "surprising"
    )

    # Package the app
    package_command.package_app(first_app_rpm)

    # rpmbuild layout has been generated
    assert (bundle_path / "rpmbuild" / "BUILD").exists()
    assert (bundle_path / "rpmbuild" / "BUILDROOT").exists()
    assert (bundle_path / "rpmbuild" / "RPMS").exists()
    assert (bundle_path / "rpmbuild" / "SOURCES").exists()
    assert (bundle_path / "rpmbuild" / "SRPMS").exists()
    assert (bundle_path / "rpmbuild" / "SPECS").exists()

    # The spec file is written
    assert (bundle_path / "rpmbuild" / "SPECS" / "first-app.spec").exists()
    with (bundle_path / "rpmbuild" / "SPECS" / "first-app.spec").open(
        encoding="utf-8"
    ) as f:
        assert f.read() == "\n".join(
            [
                "%global __brp_mangle_shebangs %{nil}",
                "%global __brp_strip %{nil}",
                "%global __brp_strip_static_archive %{nil}",
                "%global __brp_strip_comment_note %{nil}",
                "%global __brp_check_rpaths %{nil}",
                "%global __requires_exclude_from ^%{_libdir}/first-app/.*$",
                "%global __provides_exclude_from ^%{_libdir}/first-app/.*$",
                "%global _enable_debug_package 0",
                "%global debug_package %{nil}",
                "",
                "Name:           first-app",
                "Version:        0.0.1",
                "Release:        1%{?dist}",
                "Summary:        The first simple app \\ demonstration",
                "",
                "License:        Unknown",
<<<<<<< HEAD
                "URL:            http://example.com/firstapp",
=======
                "URL:            https://example.com/first-app",
>>>>>>> 4e4a8fac
                "Source0:        %{name}-%{version}.tar.gz",
                "",
                "Requires:       python3",
                "",
                "ExclusiveArch:  wonky",
                "",
                "%description",
                "Long description",
                "for the app",
                "",
                "%prep",
                "%autosetup",
                "",
                "%build",
                "",
                "%install",
                "cp -r usr %{buildroot}/usr",
                "",
                "%files",
                "/usr/bin/first-app",
                "%dir /usr/lib/first-app",
                "%dir /usr/lib/first-app/app",
                "/usr/lib/first-app/app/support.so",
                "%dir /usr/lib/first-app/app_packages",
                "%dir /usr/lib/first-app/app_packages/firstlib",
                "/usr/lib/first-app/app_packages/firstlib/first.so",
                "/usr/lib/first-app/app_packages/firstlib/first.so.1.0",
                "%dir /usr/lib/first-app/app_packages/secondlib",
                "/usr/lib/first-app/app_packages/secondlib/second_a.so",
                "/usr/lib/first-app/app_packages/secondlib/second_b.so",
                "%dir /usr/share/doc/first-app",
                "/usr/share/doc/first-app/UserManual",
                "/usr/share/doc/first-app/license",
                "/usr/share/man/man1/first-app.1.gz",
                "",
                "%changelog",
                "First App Changelog",
            ]
        )

    # A source tarball was created with the right content
    archive_file = bundle_path / "rpmbuild" / "SOURCES" / "first-app-0.0.1.tar.gz"
    assert archive_file.exists()
    with tarfile.open(archive_file, "r:gz") as archive:
        assert sorted(archive.getnames()) == [
            "first-app-0.0.1",
            "first-app-0.0.1/usr",
            "first-app-0.0.1/usr/bin",
            "first-app-0.0.1/usr/bin/first-app",
            "first-app-0.0.1/usr/lib",
            "first-app-0.0.1/usr/lib/first-app",
            "first-app-0.0.1/usr/lib/first-app/app",
            "first-app-0.0.1/usr/lib/first-app/app/support.so",
            "first-app-0.0.1/usr/lib/first-app/app_packages",
            "first-app-0.0.1/usr/lib/first-app/app_packages/firstlib",
            "first-app-0.0.1/usr/lib/first-app/app_packages/firstlib/first.so",
            "first-app-0.0.1/usr/lib/first-app/app_packages/firstlib/first.so.1.0",
            "first-app-0.0.1/usr/lib/first-app/app_packages/secondlib",
            "first-app-0.0.1/usr/lib/first-app/app_packages/secondlib/second_a.so",
            "first-app-0.0.1/usr/lib/first-app/app_packages/secondlib/second_b.so",
            "first-app-0.0.1/usr/share",
            "first-app-0.0.1/usr/share/doc",
            "first-app-0.0.1/usr/share/doc/first-app",
            "first-app-0.0.1/usr/share/doc/first-app/UserManual",
            "first-app-0.0.1/usr/share/doc/first-app/license",
            "first-app-0.0.1/usr/share/man",
            "first-app-0.0.1/usr/share/man/man1",
            "first-app-0.0.1/usr/share/man/man1/first-app.1.gz",
        ]

    # rpmbuild was invoked
    package_command.tools.app_tools[
        first_app_rpm
    ].app_context.run.assert_called_once_with(
        [
            "rpmbuild",
            "-bb",
            "--define",
            f"_topdir {bundle_path / 'rpmbuild'}",
            "./rpmbuild/SPECS/first-app.spec",
        ],
        check=True,
        cwd=bundle_path,
    )

    # The rpm was moved into the final location
    package_command.tools.shutil.move.assert_called_once_with(
        bundle_path
        / "rpmbuild"
        / "RPMS"
        / "wonky"
        / "first-app-0.0.1-1.fcXX.wonky.rpm",
        tmp_path / "base_path" / "dist" / "first-app-0.0.1-1.fcXX.wonky.rpm",
    )


@pytest.mark.skipif(sys.platform == "win32", reason="Can't build RPMs on Windows")
def test_rpm_re_package(package_command, first_app_rpm, tmp_path):
    """A rpm app that has previously been packaged can be re-packaged."""
    bundle_path = (
        tmp_path / "base_path" / "build" / "first-app" / "somevendor" / "surprising"
    )

    # Create an old spec file and tarball that will be overwritten.
    create_file(
        bundle_path / "rpmbuild" / "SPECS" / "first-app.spec",
        "Old spec content",
    )
    create_tgz_file(
        bundle_path / "rpmbuild" / "SOURCES" / "first-app-0.0.1.tar.gz",
        [("old.txt", "old content")],
    )

    # Package the app
    package_command.package_app(first_app_rpm)

    # rpmbuild layout has been generated
    assert (bundle_path / "rpmbuild" / "BUILD").exists()
    assert (bundle_path / "rpmbuild" / "BUILDROOT").exists()
    assert (bundle_path / "rpmbuild" / "RPMS").exists()
    assert (bundle_path / "rpmbuild" / "SOURCES").exists()
    assert (bundle_path / "rpmbuild" / "SRPMS").exists()
    assert (bundle_path / "rpmbuild" / "SPECS").exists()

    # The spec file is written
    assert (bundle_path / "rpmbuild" / "SPECS" / "first-app.spec").exists()
    with (bundle_path / "rpmbuild" / "SPECS" / "first-app.spec").open(
        encoding="utf-8"
    ) as f:
        assert f.read() == "\n".join(
            [
                "%global __brp_mangle_shebangs %{nil}",
                "%global __brp_strip %{nil}",
                "%global __brp_strip_static_archive %{nil}",
                "%global __brp_strip_comment_note %{nil}",
                "%global __brp_check_rpaths %{nil}",
                "%global __requires_exclude_from ^%{_libdir}/first-app/.*$",
                "%global __provides_exclude_from ^%{_libdir}/first-app/.*$",
                "%global _enable_debug_package 0",
                "%global debug_package %{nil}",
                "",
                "Name:           first-app",
                "Version:        0.0.1",
                "Release:        1%{?dist}",
                "Summary:        The first simple app \\ demonstration",
                "",
                "License:        Unknown",
<<<<<<< HEAD
                "URL:            http://example.com/firstapp",
=======
                "URL:            https://example.com/first-app",
>>>>>>> 4e4a8fac
                "Source0:        %{name}-%{version}.tar.gz",
                "",
                "Requires:       python3",
                "",
                "ExclusiveArch:  wonky",
                "",
                "%description",
                "Long description",
                "for the app",
                "",
                "%prep",
                "%autosetup",
                "",
                "%build",
                "",
                "%install",
                "cp -r usr %{buildroot}/usr",
                "",
                "%files",
                "/usr/bin/first-app",
                "%dir /usr/lib/first-app",
                "%dir /usr/lib/first-app/app",
                "/usr/lib/first-app/app/support.so",
                "%dir /usr/lib/first-app/app_packages",
                "%dir /usr/lib/first-app/app_packages/firstlib",
                "/usr/lib/first-app/app_packages/firstlib/first.so",
                "/usr/lib/first-app/app_packages/firstlib/first.so.1.0",
                "%dir /usr/lib/first-app/app_packages/secondlib",
                "/usr/lib/first-app/app_packages/secondlib/second_a.so",
                "/usr/lib/first-app/app_packages/secondlib/second_b.so",
                "%dir /usr/share/doc/first-app",
                "/usr/share/doc/first-app/UserManual",
                "/usr/share/doc/first-app/license",
                "/usr/share/man/man1/first-app.1.gz",
                "",
                "%changelog",
                "First App Changelog",
            ]
        )

    # A source tarball was created with the right content
    archive_file = bundle_path / "rpmbuild" / "SOURCES" / "first-app-0.0.1.tar.gz"
    assert archive_file.exists()
    with tarfile.open(archive_file, "r:gz") as archive:
        assert sorted(archive.getnames()) == [
            "first-app-0.0.1",
            "first-app-0.0.1/usr",
            "first-app-0.0.1/usr/bin",
            "first-app-0.0.1/usr/bin/first-app",
            "first-app-0.0.1/usr/lib",
            "first-app-0.0.1/usr/lib/first-app",
            "first-app-0.0.1/usr/lib/first-app/app",
            "first-app-0.0.1/usr/lib/first-app/app/support.so",
            "first-app-0.0.1/usr/lib/first-app/app_packages",
            "first-app-0.0.1/usr/lib/first-app/app_packages/firstlib",
            "first-app-0.0.1/usr/lib/first-app/app_packages/firstlib/first.so",
            "first-app-0.0.1/usr/lib/first-app/app_packages/firstlib/first.so.1.0",
            "first-app-0.0.1/usr/lib/first-app/app_packages/secondlib",
            "first-app-0.0.1/usr/lib/first-app/app_packages/secondlib/second_a.so",
            "first-app-0.0.1/usr/lib/first-app/app_packages/secondlib/second_b.so",
            "first-app-0.0.1/usr/share",
            "first-app-0.0.1/usr/share/doc",
            "first-app-0.0.1/usr/share/doc/first-app",
            "first-app-0.0.1/usr/share/doc/first-app/UserManual",
            "first-app-0.0.1/usr/share/doc/first-app/license",
            "first-app-0.0.1/usr/share/man",
            "first-app-0.0.1/usr/share/man/man1",
            "first-app-0.0.1/usr/share/man/man1/first-app.1.gz",
        ]

    # rpmbuild was invoked
    package_command.tools.app_tools[
        first_app_rpm
    ].app_context.run.assert_called_once_with(
        [
            "rpmbuild",
            "-bb",
            "--define",
            f"_topdir {bundle_path / 'rpmbuild'}",
            "./rpmbuild/SPECS/first-app.spec",
        ],
        check=True,
        cwd=bundle_path,
    )

    # The rpm was moved into the final location
    package_command.tools.shutil.move.assert_called_once_with(
        bundle_path
        / "rpmbuild"
        / "RPMS"
        / "wonky"
        / "first-app-0.0.1-1.fcXX.wonky.rpm",
        tmp_path / "base_path" / "dist" / "first-app-0.0.1-1.fcXX.wonky.rpm",
    )


@pytest.mark.skipif(sys.platform == "win32", reason="Can't build RPMs on Windows")
def test_rpm_package_no_long_description(package_command, first_app_rpm, tmp_path):
    """A rpm app without a long description raises an error."""
    bundle_path = (
        tmp_path / "base_path" / "build" / "first-app" / "somevendor" / "surprising"
    )

    # Delete the long description
    first_app_rpm.long_description = None

    # Packaging the app will fail
    with pytest.raises(
        BriefcaseCommandError,
        match=r"App configuration does not define `long_description`. Red Hat projects require a long description.",
    ):
        package_command.package_app(first_app_rpm)

    # The spec file and tarball won't be written
    assert not (bundle_path / "rpmbuild" / "SPECS" / "first-app.spec").exists()
    assert not (
        bundle_path / "rpmbuild" / "SOURCES" / "first-app-0.0.1.tar.gz"
    ).exists()


@pytest.mark.skipif(sys.platform == "win32", reason="Can't build RPMs on Windows")
def test_rpm_package_extra_requirements(package_command, first_app_rpm, tmp_path):
    """A rpm app can be packaged with extra runtime requirements and config features."""
    bundle_path = (
        tmp_path / "base_path" / "build" / "first-app" / "somevendor" / "surprising"
    )

    # Add system requirements and other optional settings.
    first_app_rpm.system_runtime_requires = ["first", "second"]
    first_app_rpm.revision = 42
    first_app_rpm.license = "BSD License"

    # Package the app
    package_command.package_app(first_app_rpm)

    # rpmbuild layout has been generated
    assert (bundle_path / "rpmbuild" / "BUILD").exists()
    assert (bundle_path / "rpmbuild" / "BUILDROOT").exists()
    assert (bundle_path / "rpmbuild" / "RPMS").exists()
    assert (bundle_path / "rpmbuild" / "SOURCES").exists()
    assert (bundle_path / "rpmbuild" / "SRPMS").exists()
    assert (bundle_path / "rpmbuild" / "SPECS").exists()

    # The spec file is written
    assert (bundle_path / "rpmbuild" / "SPECS" / "first-app.spec").exists()
    with (bundle_path / "rpmbuild" / "SPECS" / "first-app.spec").open(
        encoding="utf-8"
    ) as f:
        assert f.read() == "\n".join(
            [
                "%global __brp_mangle_shebangs %{nil}",
                "%global __brp_strip %{nil}",
                "%global __brp_strip_static_archive %{nil}",
                "%global __brp_strip_comment_note %{nil}",
                "%global __brp_check_rpaths %{nil}",
                "%global __requires_exclude_from ^%{_libdir}/first-app/.*$",
                "%global __provides_exclude_from ^%{_libdir}/first-app/.*$",
                "%global _enable_debug_package 0",
                "%global debug_package %{nil}",
                "",
                "Name:           first-app",
                "Version:        0.0.1",
                "Release:        42%{?dist}",
                "Summary:        The first simple app \\ demonstration",
                "",
                "License:        BSD License",
<<<<<<< HEAD
                "URL:            http://example.com/firstapp",
=======
                "URL:            https://example.com/first-app",
>>>>>>> 4e4a8fac
                "Source0:        %{name}-%{version}.tar.gz",
                "",
                "Requires:       python3",
                "Requires:       first",
                "Requires:       second",
                "",
                "ExclusiveArch:  wonky",
                "",
                "%description",
                "Long description",
                "for the app",
                "",
                "%prep",
                "%autosetup",
                "",
                "%build",
                "",
                "%install",
                "cp -r usr %{buildroot}/usr",
                "",
                "%files",
                "/usr/bin/first-app",
                "%dir /usr/lib/first-app",
                "%dir /usr/lib/first-app/app",
                "/usr/lib/first-app/app/support.so",
                "%dir /usr/lib/first-app/app_packages",
                "%dir /usr/lib/first-app/app_packages/firstlib",
                "/usr/lib/first-app/app_packages/firstlib/first.so",
                "/usr/lib/first-app/app_packages/firstlib/first.so.1.0",
                "%dir /usr/lib/first-app/app_packages/secondlib",
                "/usr/lib/first-app/app_packages/secondlib/second_a.so",
                "/usr/lib/first-app/app_packages/secondlib/second_b.so",
                "%dir /usr/share/doc/first-app",
                "/usr/share/doc/first-app/UserManual",
                "/usr/share/doc/first-app/license",
                "/usr/share/man/man1/first-app.1.gz",
                "",
                "%changelog",
                "First App Changelog",
            ]
        )

    # A source tarball was created
    archive_file = bundle_path / "rpmbuild" / "SOURCES" / "first-app-0.0.1.tar.gz"
    assert archive_file.exists()

    # rpmbuild was invoked
    package_command.tools.app_tools[
        first_app_rpm
    ].app_context.run.assert_called_once_with(
        [
            "rpmbuild",
            "-bb",
            "--define",
            f"_topdir {bundle_path / 'rpmbuild'}",
            "./rpmbuild/SPECS/first-app.spec",
        ],
        check=True,
        cwd=bundle_path,
    )

    # The rpm was moved into the final location
    package_command.tools.shutil.move.assert_called_once_with(
        bundle_path
        / "rpmbuild"
        / "RPMS"
        / "wonky"
        / "first-app-0.0.1-42.fcXX.wonky.rpm",
        tmp_path / "base_path" / "dist" / "first-app-0.0.1-42.fcXX.wonky.rpm",
    )


@pytest.mark.skipif(sys.platform == "win32", reason="Can't build RPMs on Windows")
def test_rpm_package_failure(package_command, first_app_rpm, tmp_path):
    """If an packaging doesn't succeed, an error is raised."""
    bundle_path = (
        tmp_path / "base_path" / "build" / "first-app" / "somevendor" / "surprising"
    )

    # Mock a packaging failure
    package_command.tools.app_tools[
        first_app_rpm
    ].app_context.run.side_effect = subprocess.CalledProcessError(
        cmd="rpmbuild ...", returncode=-1
    )

    # Package the app; this will fail
    with pytest.raises(
        BriefcaseCommandError, match=r"Error while building .rpm package for first-app."
    ):
        package_command.package_app(first_app_rpm)

    # rpmbuild layout has been generated
    assert (bundle_path / "rpmbuild" / "BUILD").exists()
    assert (bundle_path / "rpmbuild" / "BUILDROOT").exists()
    assert (bundle_path / "rpmbuild" / "RPMS").exists()
    assert (bundle_path / "rpmbuild" / "SOURCES").exists()
    assert (bundle_path / "rpmbuild" / "SRPMS").exists()
    assert (bundle_path / "rpmbuild" / "SPECS").exists()

    # The spec file is written
    assert (bundle_path / "rpmbuild" / "SPECS" / "first-app.spec").exists()

    # A source tarball was created
    archive_file = bundle_path / "rpmbuild" / "SOURCES" / "first-app-0.0.1.tar.gz"
    assert archive_file.exists()

    # rpmbuild was invoked
    package_command.tools.app_tools[
        first_app_rpm
    ].app_context.run.assert_called_once_with(
        [
            "rpmbuild",
            "-bb",
            "--define",
            f"_topdir {bundle_path / 'rpmbuild'}",
            "./rpmbuild/SPECS/first-app.spec",
        ],
        check=True,
        cwd=bundle_path,
    )

    # The deb wasn't built, so it wasn't moved.
    package_command.tools.shutil.move.assert_not_called()


@pytest.mark.skipif(sys.platform == "win32", reason="Can't build RPMs on Windows")
def test_no_changelog(package_command, first_app_rpm, tmp_path):
    """If an packaging doesn't succeed, an error is raised."""
    bundle_path = (
        tmp_path / "base_path" / "build" / "first-app" / "somevendor" / "surprising"
    )

    # Remove the changelog file
    (tmp_path / "base_path" / "CHANGELOG").unlink()

    # Package the app; this will fail
    with pytest.raises(
        BriefcaseCommandError, match=r"Your project does not contain a CHANGELOG file."
    ):
        package_command.package_app(first_app_rpm)

    # rpmbuild layout has been generated
    assert (bundle_path / "rpmbuild" / "BUILD").exists()
    assert (bundle_path / "rpmbuild" / "BUILDROOT").exists()
    assert (bundle_path / "rpmbuild" / "RPMS").exists()
    assert (bundle_path / "rpmbuild" / "SOURCES").exists()
    assert (bundle_path / "rpmbuild" / "SRPMS").exists()
    assert (bundle_path / "rpmbuild" / "SPECS").exists()

    # The spec file will exist (however, it will be incomplete)
    assert (bundle_path / "rpmbuild" / "SPECS" / "first-app.spec").exists()

    # No source tarball was created
    archive_file = bundle_path / "rpmbuild" / "SOURCES" / "first-app-0.0.1.tar.gz"
    assert not archive_file.exists()

    # rpmbuild wasn't invoked
    package_command.tools.app_tools[first_app_rpm].app_context.run.assert_not_called()

    # The deb wasn't built, so it wasn't moved.
    package_command.tools.shutil.move.assert_not_called()<|MERGE_RESOLUTION|>--- conflicted
+++ resolved
@@ -184,11 +184,7 @@
                 "Summary:        The first simple app \\ demonstration",
                 "",
                 "License:        Unknown",
-<<<<<<< HEAD
-                "URL:            http://example.com/firstapp",
-=======
                 "URL:            https://example.com/first-app",
->>>>>>> 4e4a8fac
                 "Source0:        %{name}-%{version}.tar.gz",
                 "",
                 "Requires:       python3",
@@ -336,11 +332,7 @@
                 "Summary:        The first simple app \\ demonstration",
                 "",
                 "License:        Unknown",
-<<<<<<< HEAD
-                "URL:            http://example.com/firstapp",
-=======
                 "URL:            https://example.com/first-app",
->>>>>>> 4e4a8fac
                 "Source0:        %{name}-%{version}.tar.gz",
                 "",
                 "Requires:       python3",
@@ -507,11 +499,7 @@
                 "Summary:        The first simple app \\ demonstration",
                 "",
                 "License:        BSD License",
-<<<<<<< HEAD
-                "URL:            http://example.com/firstapp",
-=======
                 "URL:            https://example.com/first-app",
->>>>>>> 4e4a8fac
                 "Source0:        %{name}-%{version}.tar.gz",
                 "",
                 "Requires:       python3",
